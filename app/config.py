--- conflicted
+++ resolved
@@ -8,14 +8,8 @@
 
     # Model Configuration
     tts_model_name: str = Field(
-        default="openbmb/VoxCPM-0.5B", description="Text To Speech model"
-<<<<<<< HEAD
-    )
-    granite_vision_model_name: str = Field(
-        default="ibm-granite/granite-vision-3.2-2b",
-        description="Granite Vision Image-to-Text model",
-=======
->>>>>>> ed84dba7
+        default="openbmb/VoxCPM-0.5B",
+        description="Text To Speech model"
     )
     model_cache_dir: Optional[str] = Field(
         default=None, description="Directory to cache models"
