--- conflicted
+++ resolved
@@ -14,33 +14,4 @@
         print("Loading TTS model...")
         _model_cache[model_name] = VoxCPM.from_pretrained("openbmb/VoxCPM-0.5B")
         print("TTS model Loaded.")
-<<<<<<< HEAD
-    return _model_cache[model_name]
-
-
-def get_granite_vision_model():
-    """Loads and caches the IBM Granite Vision 3.2-2B model."""
-    model_name = "ibm-granite/granite-vision-3.2-2b"
-    if model_name not in _model_cache:
-        print("🔄 Loading IBM Granite Vision 3.2-2B...")
-
-        cache_dir = os.getenv("MODEL_CACHE_DIR", None)
-        processor = AutoProcessor.from_pretrained(
-            model_name, cache_dir=cache_dir, trust_remote_code=True
-        )
-        model = AutoModelForVision2Seq.from_pretrained(
-            model_name,
-            torch_dtype=torch.float16 if torch.cuda.is_available() else torch.float32,
-            cache_dir=cache_dir,
-            trust_remote_code=True,
-        )
-
-        device = "cuda" if torch.cuda.is_available() else "cpu"
-        model.to(device)
-
-        _model_cache[model_name] = (model, processor)
-        print("✅ IBM Granite Vision 3.2-2B loaded successfully.")
-
-=======
->>>>>>> ed84dba7
-    return _model_cache[model_name]+    return _model_cache[model_name] 